//nolint:dupl // this code is very similar for every resource, but its not really abstractable to avoid more duplication
package scalable

import (
	"context"
	"fmt"

	appsv1 "k8s.io/api/apps/v1"
	metav1 "k8s.io/apimachinery/pkg/apis/meta/v1"
)

// getStatefulSets is the getResourceFunc for StatefulSets.
func getStatefulSets(namespace string, clientsets *Clientsets, ctx context.Context) ([]Workload, error) {
	statefulsets, err := clientsets.Kubernetes.AppsV1().StatefulSets(namespace).List(ctx, metav1.ListOptions{})
	if err != nil {
		return nil, fmt.Errorf("failed to get statefulsets: %w", err)
	}

	results := make([]Workload, 0, len(statefulsets.Items))
	for i := range statefulsets.Items {
		results = append(results, &replicaScaledWorkload{&statefulSet{&statefulsets.Items[i]}})
	}

	return results, nil
}

<<<<<<< HEAD
// statefulset is a wrapper for statefulset.v1.apps to implement the replicaScaledResource interface
=======
// statefulset is a wrapper for apps/v1.StatefulSet to implement the replicaScaledResource interface.
>>>>>>> 25d7e060
type statefulSet struct {
	*appsv1.StatefulSet
}

// setReplicas sets the amount of replicas on the resource. Changes won't be made on Kubernetes until update() is called.
func (s *statefulSet) setReplicas(replicas int32) error {
	s.Spec.Replicas = &replicas
	return nil
}

// getReplicas gets the current amount of replicas of the resource.
func (s *statefulSet) getReplicas() (int32, error) {
	replicas := s.Spec.Replicas
	if replicas == nil {
		return 0, errNoReplicasSpecified
	}

	return *s.Spec.Replicas, nil
}

// Update updates the resource with all changes made to it. It should only be called once on a resource.
func (s *statefulSet) Update(clientsets *Clientsets, ctx context.Context) error {
	_, err := clientsets.Kubernetes.AppsV1().StatefulSets(s.Namespace).Update(ctx, s.StatefulSet, metav1.UpdateOptions{})
	if err != nil {
		return fmt.Errorf("failed to update statefulset: %w", err)
	}

	return nil
}<|MERGE_RESOLUTION|>--- conflicted
+++ resolved
@@ -24,11 +24,7 @@
 	return results, nil
 }
 
-<<<<<<< HEAD
-// statefulset is a wrapper for statefulset.v1.apps to implement the replicaScaledResource interface
-=======
-// statefulset is a wrapper for apps/v1.StatefulSet to implement the replicaScaledResource interface.
->>>>>>> 25d7e060
+// statefulset is a wrapper for statefulset.v1.apps to implement the replicaScaledResource interface.
 type statefulSet struct {
 	*appsv1.StatefulSet
 }
