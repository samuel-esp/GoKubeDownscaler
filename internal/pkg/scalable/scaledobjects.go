package scalable

import (
	"context"
	"fmt"
	"strconv"

	"github.com/caas-team/gokubedownscaler/internal/pkg/util"
	kedav1alpha1 "github.com/kedacore/keda/v2/apis/keda/v1alpha1"
	metav1 "k8s.io/apimachinery/pkg/apis/meta/v1"
)

const (
	annotationKedaPausedReplicas = "autoscaling.keda.sh/paused-replicas"
)

// getScaledObjects is the getResourceFunc for Keda ScaledObjects.
func getScaledObjects(namespace string, clientsets *Clientsets, ctx context.Context) ([]Workload, error) {
	scaledobjects, err := clientsets.Keda.KedaV1alpha1().ScaledObjects(namespace).List(ctx, metav1.ListOptions{})
	if err != nil {
		return nil, fmt.Errorf("failed to get scaledobjects: %w", err)
	}

	results := make([]Workload, 0, len(scaledobjects.Items))
	for i := range scaledobjects.Items {
		results = append(results, &replicaScaledWorkload{&scaledObject{&scaledobjects.Items[i]}})
	}

	return results, nil
}

<<<<<<< HEAD
// scaledObject is a wrapper for scaledobject.v1alpha1.keda.sh to implement the replicaScaledResource interface
=======
// scaledObject is a wrapper for keda.sh/v1alpha1.ScaledObject to implement the replicaScaledResource interface.
>>>>>>> 25d7e060
type scaledObject struct {
	*kedav1alpha1.ScaledObject
}

// setReplicas sets the pausedReplicas annotation to the specified replicas. Changes won't be made on Kubernetes until update() is called.
func (s *scaledObject) setReplicas(replicas int32) error {
	if replicas == util.Undefined { // pausedAnnotation was not defined before workload was downscaled
		delete(s.Annotations, annotationKedaPausedReplicas)
		return nil
	}

	if s.Annotations == nil {
		s.Annotations = map[string]string{}
	}

	s.Annotations[annotationKedaPausedReplicas] = strconv.Itoa(int(replicas))

	return nil
}

// getReplicas gets the current value of the pausedReplicas annotation.
func (s *scaledObject) getReplicas() (int32, error) {
	pausedReplicasAnnotation, ok := s.Annotations[annotationKedaPausedReplicas]
	if !ok {
		return util.Undefined, nil
	}

	pausedReplicas, err := strconv.ParseInt(pausedReplicasAnnotation, 10, 32)
	if err != nil {
		return 0, fmt.Errorf("invalid value for annotation %q: %w", annotationKedaPausedReplicas, err)
	}

	// #nosec G115
	return int32(pausedReplicas), nil
}

// Update updates the resource with all changes made to it. It should only be called once on a resource.
func (s *scaledObject) Update(clientsets *Clientsets, ctx context.Context) error {
	_, err := clientsets.Keda.KedaV1alpha1().ScaledObjects(s.Namespace).Update(ctx, s.ScaledObject, metav1.UpdateOptions{})
	if err != nil {
		return fmt.Errorf("failed to update scaledObject: %w", err)
	}

	return nil
}<|MERGE_RESOLUTION|>--- conflicted
+++ resolved
@@ -29,11 +29,7 @@
 	return results, nil
 }
 
-<<<<<<< HEAD
-// scaledObject is a wrapper for scaledobject.v1alpha1.keda.sh to implement the replicaScaledResource interface
-=======
-// scaledObject is a wrapper for keda.sh/v1alpha1.ScaledObject to implement the replicaScaledResource interface.
->>>>>>> 25d7e060
+// scaledObject is a wrapper for scaledobject.v1alpha1.keda.sh to implement the replicaScaledResource interface.
 type scaledObject struct {
 	*kedav1alpha1.ScaledObject
 }
