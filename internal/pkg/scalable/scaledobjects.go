package scalable

import (
	"context"
	"fmt"
	"log/slog"
	"strconv"

	"github.com/caas-team/gokubedownscaler/internal/pkg/values"

	kedav1alpha1 "github.com/kedacore/keda/v2/apis/keda/v1alpha1"
	metav1 "k8s.io/apimachinery/pkg/apis/meta/v1"
	"k8s.io/apimachinery/pkg/apis/meta/v1/unstructured"
	"k8s.io/apimachinery/pkg/runtime"
	"k8s.io/client-go/dynamic"
	"k8s.io/client-go/kubernetes"
)

const (
	annotationKedaPausedReplicas = "autoscaling.keda.sh/paused-replicas"
)

// getScaledObjects is the getResourceFunc for Keda ScaledObjects
func getScaledObjects(namespace string, _ *kubernetes.Clientset, dynamicClient dynamic.Interface, ctx context.Context) ([]Workload, error) {
	var results []Workload
	scaledobjects, err := dynamicClient.Resource(kedav1alpha1.SchemeGroupVersion.WithResource("scaledobjects")).Namespace(namespace).List(ctx, metav1.ListOptions{TimeoutSeconds: &timeout})
	if err != nil {
		return nil, fmt.Errorf("failed to get scaledobjects: %w", err)
	}
	for _, item := range scaledobjects.Items {
		so := &kedav1alpha1.ScaledObject{}
		if err := runtime.DefaultUnstructuredConverter.FromUnstructured(item.Object, so); err != nil {
			return nil, fmt.Errorf("failed to convert unstructured to scaledobject: %w", err)
		}
		results = append(results, &scaledObject{so})
	}
	return results, nil
}

// scaledObject is a wrapper for keda.sh/v1alpha1.horizontalPodAutoscaler to implement the Workload interface
type scaledObject struct {
	*kedav1alpha1.ScaledObject
}

// getPauseAnnotation gets the value of keda pause annotations
func (s *scaledObject) getPauseAnnotation() (int, error) {
	pausedReplicasAnnotation, ok := s.Annotations[annotationKedaPausedReplicas]
	if !ok {
		return values.Undefined, nil
	}
	pausedReplicas, err := strconv.Atoi(pausedReplicasAnnotation)
	if err != nil {
		return 0, fmt.Errorf("invalid value for annotation %s: %w", annotationKedaPausedReplicas, err)
	}
	return pausedReplicas, nil
}

// ScaleUp upscale the resource
func (s *scaledObject) ScaleUp() error {
	originalReplicas, err := getOriginalReplicas(s)
	if err != nil {
		return fmt.Errorf("failed to get original replicas for workload: %w", err)
	}
	if originalReplicas == nil {
		slog.Debug("original replicas is not set, skipping", "workload", s.GetName(), "namespace", s.GetNamespace())
		return nil
	}
	if *originalReplicas == values.Undefined { // pausedAnnotation was not defined before workload was downscaled
		delete(s.Annotations, annotationKedaPausedReplicas)
		removeOriginalReplicas(s)
		return nil
	}
	s.Annotations[annotationKedaPausedReplicas] = strconv.Itoa(*originalReplicas)
	removeOriginalReplicas(s)
	return nil
}

<<<<<<< HEAD
// ScaleDown downscale the resource
=======
// ScaleDown scales down the workload
>>>>>>> 61950333
func (s *scaledObject) ScaleDown(downscaleReplicas int) error {
	pausedReplicas, err := s.getPauseAnnotation()
	if err != nil {
		return fmt.Errorf("failed to get pause scaledobject annotation: %w", err)
	}
	s.Annotations[annotationKedaPausedReplicas] = strconv.Itoa(downscaleReplicas)
	setOriginalReplicas(pausedReplicas, s)
	return nil
}

// Update updates the resource with all changes made to it. It should only be called once on a resource
func (s *scaledObject) Update(_ *kubernetes.Clientset, dynamicClient dynamic.Interface, ctx context.Context) error {
	unstructuredObj, err := runtime.DefaultUnstructuredConverter.ToUnstructured(s.ScaledObject)
	if err != nil {
		return fmt.Errorf("failed to convert scaledobject to unstructured: %w", err)
	}
	unstructuredResource := &unstructured.Unstructured{Object: unstructuredObj}
	_, err = dynamicClient.Resource(kedav1alpha1.SchemeGroupVersion.WithResource("scaledobjects")).Namespace(s.Namespace).Update(ctx, unstructuredResource, metav1.UpdateOptions{})
	if err != nil {
		return fmt.Errorf("failed to update scaledObject: %w", err)
	}

	return nil
}<|MERGE_RESOLUTION|>--- conflicted
+++ resolved
@@ -55,7 +55,7 @@
 	return pausedReplicas, nil
 }
 
-// ScaleUp upscale the resource
+// ScaleUp upscale the resource when the downscale period ends
 func (s *scaledObject) ScaleUp() error {
 	originalReplicas, err := getOriginalReplicas(s)
 	if err != nil {
@@ -75,11 +75,7 @@
 	return nil
 }
 
-<<<<<<< HEAD
-// ScaleDown downscale the resource
-=======
 // ScaleDown scales down the workload
->>>>>>> 61950333
 func (s *scaledObject) ScaleDown(downscaleReplicas int) error {
 	pausedReplicas, err := s.getPauseAnnotation()
 	if err != nil {
