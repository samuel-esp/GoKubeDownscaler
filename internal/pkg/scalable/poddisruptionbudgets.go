--- conflicted
+++ resolved
@@ -26,11 +26,7 @@
 	return results, nil
 }
 
-<<<<<<< HEAD
-// podDisruptionBudget is a wrapper for poddisruptionbudget.v1.policy to implement the Workload interface
-=======
-// podDisruptionBudget is a wrapper for policy/v1.PodDisruptionBudget to implement the Workload interface.
->>>>>>> 25d7e060
+// podDisruptionBudget is a wrapper for poddisruptionbudget.v1.policy to implement the Workload interface.
 type podDisruptionBudget struct {
 	*policy.PodDisruptionBudget
 }
