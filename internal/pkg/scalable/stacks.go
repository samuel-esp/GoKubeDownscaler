//nolint:dupl // this code is very similar for every resource, but its not really abstractable to avoid more duplication
package scalable

import (
	"context"
	"fmt"

	zalandov1 "github.com/zalando-incubator/stackset-controller/pkg/apis/zalando.org/v1"
	metav1 "k8s.io/apimachinery/pkg/apis/meta/v1"
)

// getStacks is the getResourceFunc for Zalando Stacks.
func getStacks(namespace string, clientsets *Clientsets, ctx context.Context) ([]Workload, error) {
	stacks, err := clientsets.Zalando.ZalandoV1().Stacks(namespace).List(ctx, metav1.ListOptions{})
	if err != nil {
		return nil, fmt.Errorf("failed to get stacks: %w", err)
	}

	results := make([]Workload, 0, len(stacks.Items))
	for i := range stacks.Items {
		results = append(results, &replicaScaledWorkload{&stack{&stacks.Items[i]}})
	}

	return results, nil
}

<<<<<<< HEAD
// stack is a wrapper for stack.v1.zalando.org to implement the replicaScaledResource interface
=======
// stack is a wrapper for zalando.org/v1.Stack to implement the replicaScaledResource interface.
>>>>>>> 25d7e060
type stack struct {
	*zalandov1.Stack
}

// setReplicas sets the amount of replicas on the resource. Changes won't be made on Kubernetes until update() is called.
func (s *stack) setReplicas(replicas int32) error {
	s.Spec.Replicas = &replicas
	return nil
}

// getReplicas gets the current amount of replicas of the resource.
func (s *stack) getReplicas() (int32, error) {
	replicas := s.Spec.Replicas
	if replicas == nil {
		return 0, errNoReplicasSpecified
	}

	return *s.Spec.Replicas, nil
}

// Update updates the resource with all changes made to it. It should only be called once on a resource.
func (s *stack) Update(clientsets *Clientsets, ctx context.Context) error {
	_, err := clientsets.Zalando.ZalandoV1().Stacks(s.Namespace).Update(ctx, s.Stack, metav1.UpdateOptions{})
	if err != nil {
		return fmt.Errorf("failed to update stack: %w", err)
	}

	return nil
}<|MERGE_RESOLUTION|>--- conflicted
+++ resolved
@@ -24,11 +24,7 @@
 	return results, nil
 }
 
-<<<<<<< HEAD
-// stack is a wrapper for stack.v1.zalando.org to implement the replicaScaledResource interface
-=======
-// stack is a wrapper for zalando.org/v1.Stack to implement the replicaScaledResource interface.
->>>>>>> 25d7e060
+// stack is a wrapper for stack.v1.zalando.org to implement the replicaScaledResource interface.
 type stack struct {
 	*zalandov1.Stack
 }
