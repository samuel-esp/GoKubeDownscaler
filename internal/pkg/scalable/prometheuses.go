package scalable

import (
	"context"
	"fmt"

	monitoringv1 "github.com/prometheus-operator/prometheus-operator/pkg/apis/monitoring/v1"
	metav1 "k8s.io/apimachinery/pkg/apis/meta/v1"
)

// getPrometheuses is the getResourceFunc for Prometheuses.
func getPrometheuses(namespace string, clientsets *Clientsets, ctx context.Context) ([]Workload, error) {
	prometheuses, err := clientsets.Monitoring.MonitoringV1().Prometheuses(namespace).List(ctx, metav1.ListOptions{})
	if err != nil {
		return nil, fmt.Errorf("failed to get prometheuses: %w", err)
	}

	results := make([]Workload, 0, len(prometheuses.Items))
	for i := range prometheuses.Items {
		results = append(results, &replicaScaledWorkload{&prometheus{prometheuses.Items[i]}})
	}

	return results, nil
}

<<<<<<< HEAD
// prometheus is a wrapper for prometheus.v1.monitoring.coreos.com to implement the replicaScaledResource interface
=======
// prometheus is a wrapper for monitoring.coreos.com/v1.Prometheus to implement the replicaScaledResource interface.
>>>>>>> 25d7e060
type prometheus struct {
	*monitoringv1.Prometheus
}

// setReplicas sets the amount of replicas on the resource. Changes won't be made on Kubernetes until update() is called.
func (p *prometheus) setReplicas(replicas int32) error {
	p.Spec.Replicas = &replicas
	return nil
}

// getReplicas gets the current amount of replicas of the resource.
func (p *prometheus) getReplicas() (int32, error) {
	replicas := p.Spec.Replicas
	if replicas == nil {
		return 0, errNoReplicasSpecified
	}

	return *p.Spec.Replicas, nil
}

// Update updates the resource with all changes made to it. It should only be called once on a resource.
func (p *prometheus) Update(clientsets *Clientsets, ctx context.Context) error {
	_, err := clientsets.Monitoring.MonitoringV1().Prometheuses(p.Namespace).Update(ctx, p.Prometheus, metav1.UpdateOptions{})
	if err != nil {
		return fmt.Errorf("failed to update prometheus: %w", err)
	}

	return nil
}<|MERGE_RESOLUTION|>--- conflicted
+++ resolved
@@ -23,11 +23,7 @@
 	return results, nil
 }
 
-<<<<<<< HEAD
-// prometheus is a wrapper for prometheus.v1.monitoring.coreos.com to implement the replicaScaledResource interface
-=======
-// prometheus is a wrapper for monitoring.coreos.com/v1.Prometheus to implement the replicaScaledResource interface.
->>>>>>> 25d7e060
+// prometheus is a wrapper for prometheus.v1.monitoring.coreos.com to implement the replicaScaledResource interface.
 type prometheus struct {
 	*monitoringv1.Prometheus
 }
