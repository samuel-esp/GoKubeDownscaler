//nolint:dupl // this code is very similar for every resource, but its not really abstractable to avoid more duplication
package scalable

import (
	"context"
	"fmt"

	batch "k8s.io/api/batch/v1"
	metav1 "k8s.io/apimachinery/pkg/apis/meta/v1"
)

// getCronJobs is the getResourceFunc for CronJobs.
func getCronJobs(namespace string, clientsets *Clientsets, ctx context.Context) ([]Workload, error) {
	cronjobs, err := clientsets.Kubernetes.BatchV1().CronJobs(namespace).List(ctx, metav1.ListOptions{})
	if err != nil {
		return nil, fmt.Errorf("failed to get cronjobs: %w", err)
	}

	results := make([]Workload, 0, len(cronjobs.Items))
	for i := range cronjobs.Items {
		results = append(results, &suspendScaledWorkload{&cronJob{&cronjobs.Items[i]}})
	}

	return results, nil
}

<<<<<<< HEAD
// cronJob is a wrapper for cronjob.v1.batch to implement the suspendScaledResource interface
=======
// cronJob is a wrapper for batch/v1.CronJob to implement the suspendScaledResource interface.
>>>>>>> 25d7e060
type cronJob struct {
	*batch.CronJob
}

// setSuspend sets the value of the suspend field on the cronJob.
func (c *cronJob) setSuspend(suspend bool) {
	c.Spec.Suspend = &suspend
}

// Update updates the resource with all changes made to it. It should only be called once on a resource.
func (c *cronJob) Update(clientsets *Clientsets, ctx context.Context) error {
	_, err := clientsets.Kubernetes.BatchV1().CronJobs(c.Namespace).Update(ctx, c.CronJob, metav1.UpdateOptions{})
	if err != nil {
		return fmt.Errorf("failed to update cronjob: %w", err)
	}

	return nil
}<|MERGE_RESOLUTION|>--- conflicted
+++ resolved
@@ -24,11 +24,7 @@
 	return results, nil
 }
 
-<<<<<<< HEAD
-// cronJob is a wrapper for cronjob.v1.batch to implement the suspendScaledResource interface
-=======
-// cronJob is a wrapper for batch/v1.CronJob to implement the suspendScaledResource interface.
->>>>>>> 25d7e060
+// cronJob is a wrapper for cronjob.v1.batch to implement the suspendScaledResource interface.
 type cronJob struct {
 	*batch.CronJob
 }
