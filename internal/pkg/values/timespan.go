package values

import (
	"errors"
	"fmt"
	"regexp"
	"strconv"
	"strings"
	"time"
)

<<<<<<< HEAD
var (
	errInvalidWeekday          = errors.New("error: specified weekday is invalid")
	errRelativeTimespanInvalid = errors.New("error: specified relative timespan is invalid")
)
=======
var errInvalidWeekday = errors.New("error: specified weekday is invalid")
var errRelativeTimespanInvalid = errors.New("error: specified relative timespan is invalid")
var errTimeOfDayOutOfRange = errors.New("error: the time of day has fields that are out of rane")

// rfc339Regex is a regex that matches an rfc339 timestamp
const rfc3339Regex = `(.+Z|.+[+-]\d{2}:\d{2})`

// absoluteTimeSpanRegex matches a absolute timespan. It's groups are the two rfc3339 timestamps
var absoluteTimeSpanRegex = regexp.MustCompile(fmt.Sprintf(`^%s *- *%s$`, rfc3339Regex, rfc3339Regex))
>>>>>>> 309096d7

type TimeSpan interface {
	// inTimeSpan checks if time is in the timespan or not
	isTimeInSpan(time.Time) bool
}

type timeSpans []TimeSpan

// inTimeSpans checks if current time is in one of the timespans or not
func (t *timeSpans) inTimeSpans() bool {
	for _, timespan := range *t {
		if !timespan.isTimeInSpan(time.Now()) {
			continue
		}
		return true
	}
	return false
}

func (t *timeSpans) Set(value string) error {
	spans := strings.Split(value, ",")
	var timespans []TimeSpan
	for _, timespanText := range spans {
		timespanText = strings.TrimSpace(timespanText)

		if isAbsoluteTimestamp(timespanText) {
			// parse as absolute timestamp
			timespan, err := parseAbsoluteTimeSpan(timespanText)
			if err != nil {
				return fmt.Errorf("failed to parse absolute timespan: %w", err)
			}
			timespans = append(timespans, timespan)
			continue
		}

		// parse as relative timestamp
		timespan, err := parseRelativeTimeSpan(timespanText)
		if err != nil {
			return fmt.Errorf("failed to parse relative timespan: %w", err)
		}
		timespans = append(timespans, timespan)
	}
	*t = timeSpans(timespans)
	return nil
}

func (t *timeSpans) String() string {
	return fmt.Sprint(*t)
}

// parseAbsoluteTimespans parses an absolute timespan. will panic if timespan is not an absolute timespan
func parseAbsoluteTimeSpan(timespan string) (absoluteTimeSpan, error) {
	timestamps := absoluteTimeSpanRegex.FindStringSubmatch(timespan)[1:]

	fromTime, err := time.Parse(time.RFC3339, strings.TrimSpace(timestamps[0]))
	if err != nil {
		return absoluteTimeSpan{}, fmt.Errorf("failed to parse rfc3339 timestamp: %w", err)
	}
	toTime, err := time.Parse(time.RFC3339, strings.TrimSpace(timestamps[1]))
	if err != nil {
		return absoluteTimeSpan{}, fmt.Errorf("failed to parse rfc3339 timestamp: %w", err)
	}

	return absoluteTimeSpan{
		from: fromTime,
		to:   toTime,
	}, nil
}

func parseRelativeTimeSpan(timespanString string) (*relativeTimeSpan, error) {
	timespan := relativeTimeSpan{}

	parts := strings.Split(timespanString, " ")
	if len(parts) != 3 {
		return nil, errRelativeTimespanInvalid
	}

	weekdaySpan := strings.Split(parts[0], "-")
	if len(weekdaySpan) != 2 {
		return nil, errRelativeTimespanInvalid
	}
	timeSpan := strings.Split(parts[1], "-")
	if len(timeSpan) != 2 {
		return nil, errRelativeTimespanInvalid
	}
	timezone := parts[2]

	var err error
	timespan.timezone, err = time.LoadLocation(timezone)
	if err != nil {
		return nil, fmt.Errorf("failed to parse timezone: %w", err)
	}

	timespan.timeFrom, err = parseDayTime(timeSpan[0], timespan.timezone)
	if err != nil {
		return nil, fmt.Errorf("failed to parse time of day from: %w", err)
	}
	timespan.timeTo, err = parseDayTime(timeSpan[1], timespan.timezone)
	if err != nil {
		return nil, fmt.Errorf("failed to parse time of day to: %w", err)
	}

	timespan.weekdayFrom, err = getWeekday(weekdaySpan[0])
	if err != nil {
		return nil, fmt.Errorf("failed to parse 'weekdayFrom': %w", err)
	}
	timespan.weekdayTo, err = getWeekday(weekdaySpan[1])
	if err != nil {
		return nil, fmt.Errorf("failed to parse 'weekdayTo': %w", err)
	}

	return &timespan, nil
}

type relativeTimeSpan struct {
	timezone    *time.Location
	weekdayFrom time.Weekday
	weekdayTo   time.Weekday
	timeFrom    time.Time
	timeTo      time.Time
}

// isWeekdayInRange checks if the weekday falls into the weekday range
func (t relativeTimeSpan) isWeekdayInRange(weekday time.Weekday) bool {
	if t.weekdayFrom <= t.weekdayTo { // check if range wraps across weeks
		return weekday >= t.weekdayFrom && weekday <= t.weekdayTo
	}
	return weekday >= t.weekdayFrom || weekday <= t.weekdayTo
}

// isTimeOfDayInRange checks if the time falls into the time of day range
func (t relativeTimeSpan) isTimeOfDayInRange(timeOfDay time.Time) bool {
	if t.timeFrom.After(t.timeTo) { // check if range wraps across days
		return timeOfDay.After(t.timeFrom) || timeOfDay.Equal(t.timeFrom) || timeOfDay.Before(t.timeTo)
	}
	return (t.timeFrom.Before(timeOfDay) || t.timeFrom.Equal(timeOfDay)) && t.timeTo.After(timeOfDay)
}

// isTimeInSpan check if the time is in the span
func (t relativeTimeSpan) isTimeInSpan(targetTime time.Time) bool {
	targetTime = targetTime.In(t.timezone)
	timeOfDay := getTimeOfDay(targetTime)
	weekday := targetTime.Weekday()
	return t.isTimeOfDayInRange(timeOfDay) && t.isWeekdayInRange(weekday)
}

type absoluteTimeSpan struct {
	from time.Time
	to   time.Time
}

// isTimeInSpan check if the time is in the span
func (t absoluteTimeSpan) isTimeInSpan(targetTime time.Time) bool {
	return (t.from.Before(targetTime) || t.from.Equal(targetTime)) && t.to.After(targetTime)
}

// isAbsoluteTimestamp checks if timestamp string is absolute
func isAbsoluteTimestamp(timestamp string) bool {
	return absoluteTimeSpanRegex.MatchString(timestamp)
}

// getWeekday gets the weekday from the given string
func getWeekday(weekday string) (time.Weekday, error) {
	weekdays := map[string]time.Weekday{
		"sun": time.Sunday,
		"mon": time.Monday,
		"tue": time.Tuesday,
		"wed": time.Wednesday,
		"thu": time.Thursday,
		"fri": time.Friday,
		"sat": time.Saturday,
	}

	if day, ok := weekdays[strings.ToLower(weekday)]; ok {
		return day, nil
	}

	return 0, errInvalidWeekday
}

// parseDayTime parses the given time of day string to a zero date time
func parseDayTime(daytime string, timezone *time.Location) (time.Time, error) {
	parts := strings.Split(daytime, ":")
	hour, err := strconv.Atoi(parts[0])
	if err != nil {
		return time.Time{}, fmt.Errorf("failed to parse hour of daytime: %w", err)
	}
	if hour < 0 || hour > 24 {
		return time.Time{}, errTimeOfDayOutOfRange
	}
	minute, err := strconv.Atoi(parts[1])
	if err != nil {
		return time.Time{}, fmt.Errorf("failed to parse minute of daytime: %w", err)
	}
	if minute < 0 || minute >= 60 {
		return time.Time{}, errTimeOfDayOutOfRange
	}
	return time.Date(0, time.January, 1, hour, minute, 0, 0, timezone), nil
}

// getTimeOfDay gets the time of day of the given time
func getTimeOfDay(targetTime time.Time) time.Time {
	return time.Date(0, time.January, 1,
		targetTime.Hour(),
		targetTime.Minute(),
		targetTime.Second(),
		targetTime.Nanosecond(),
		targetTime.Location(),
	)
}<|MERGE_RESOLUTION|>--- conflicted
+++ resolved
@@ -9,22 +9,17 @@
 	"time"
 )
 
-<<<<<<< HEAD
 var (
-	errInvalidWeekday          = errors.New("error: specified weekday is invalid")
+	errInvalidWeekday = errors.New("error: specified weekday is invalid")
 	errRelativeTimespanInvalid = errors.New("error: specified relative timespan is invalid")
+	errTimeOfDayOutOfRange = errors.New("error: the time of day has fields that are out of rane")
 )
-=======
-var errInvalidWeekday = errors.New("error: specified weekday is invalid")
-var errRelativeTimespanInvalid = errors.New("error: specified relative timespan is invalid")
-var errTimeOfDayOutOfRange = errors.New("error: the time of day has fields that are out of rane")
 
 // rfc339Regex is a regex that matches an rfc339 timestamp
 const rfc3339Regex = `(.+Z|.+[+-]\d{2}:\d{2})`
 
 // absoluteTimeSpanRegex matches a absolute timespan. It's groups are the two rfc3339 timestamps
 var absoluteTimeSpanRegex = regexp.MustCompile(fmt.Sprintf(`^%s *- *%s$`, rfc3339Regex, rfc3339Regex))
->>>>>>> 309096d7
 
 type TimeSpan interface {
 	// inTimeSpan checks if time is in the timespan or not
