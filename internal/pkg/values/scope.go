package values

import (
	"context"
	"fmt"
	"strings"
	"time"

	"github.com/caas-team/gokubedownscaler/internal/pkg/util"
)

// Scaling is an enum that describes the current Scaling.
type Scaling int

const (
	ScalingNone     Scaling = iota // no scaling set in this scope, go to next scope
	ScalingIgnore                  // not scaling
	ScalingDown                    // scaling down
	ScalingUp                      // scaling up
	ScalingMultiple                // multiple scalings with same priority matched, this should be handled as an error
)

// ScopeID is an enum that describes the current Scope.
type ScopeID int

const (
	ScopeWorkload    ScopeID = iota // identifies the scope present in the workload
	ScopeNamespace                  // identifies the scope present in the namespace
	ScopeCli                        // identifies the scope defined in the CLI
	ScopeEnvironment                // identifies the scope defined in the environment variables
	ScopeDefault                    // identifier for the scope which holds all default values
)

// String gets the string representation of the ScopeID.
func (s ScopeID) String() string {
	return map[ScopeID]string{
		ScopeWorkload:    "ScopeWorkload",
		ScopeNamespace:   "ScopeNamespace",
		ScopeCli:         "ScopeCli",
		ScopeEnvironment: "ScopeEnvironment",
		ScopeDefault:     "ScopeDefault",
	}[s]
}

// NewScope gets a new scope with all values in an unset state.
func NewScope() *Scope {
	return &Scope{
		DownscaleReplicas: nil,
		GracePeriod:       util.Undefined,
	}
}

// Scope represents a value Scope.
type Scope struct {
	DownscalePeriod   timeSpans     // periods to downscale in
	DownTime          timeSpans     // within these timespans workloads will be scaled down, outside of them they will be scaled up
	UpscalePeriod     timeSpans     // periods to upscale in
	UpTime            timeSpans     // within these timespans workloads will be scaled up, outside of them they will be scaled down
	Exclude           timeSpans     // defines when the workload should be excluded
	ExcludeUntil      *time.Time    // until when the workload should be excluded
	ForceUptime       timeSpans     // force workload into an uptime state when in one of the timespans
	ForceDowntime     timeSpans     // force workload into a downtime state when in one of the timespans
	DownscaleReplicas Replicas      // the replicas to scale down to
	GracePeriod       time.Duration // grace period until new workloads will be scaled down
	ScaleChildren     triStateBool  // ownerReference will immediately trigger scaling of children workloads, when applicable
}

func GetDefaultScope() *Scope {
	return &Scope{
		DownscalePeriod:   nil,
		DownTime:          nil,
		UpscalePeriod:     nil,
		UpTime:            nil,
		Exclude:           nil,
		ExcludeUntil:      nil,
		ForceUptime:       nil,
		ForceDowntime:     nil,
		DownscaleReplicas: AbsoluteReplicas(0),
		GracePeriod:       15 * time.Minute,
		ScaleChildren:     triStateBool{isSet: false, value: false},
	}
}

// CheckForIncompatibleFields checks if there are incompatible fields.
func (s *Scope) CheckForIncompatibleFields() error {
<<<<<<< HEAD
	// downscale replicas invalid
	if s.DownscaleReplicas != util.Undefined && s.DownscaleReplicas < 0 {
		return newInvalidValueError(
			"downscale replicas has to be a positive integer",
			strconv.Itoa(int(s.DownscaleReplicas)),
		)
=======
	// force down and uptime
	if s.ForceDowntime != nil && s.ForceUptime != nil {
		return newIncompatibalFieldsError("forceUptime", "forceDowntime")
>>>>>>> 8ccaae0f
	}
	// up- and downtime
	if s.UpTime != nil && s.DownTime != nil {
		return newIncompatibalFieldsError("uptime", "downtime")
	}
	// *time and *period
	if (s.UpTime != nil || s.DownTime != nil) &&
		(s.UpscalePeriod != nil || s.DownscalePeriod != nil) {
		return newIncompatibalFieldsError("time", "period")
	}

	return nil
}

// getCurrentScaling gets the current scaling, not checking for incompatibility.
func (s *Scope) getCurrentScaling() Scaling {
	// check times
	if s.DownTime != nil {
		if s.DownTime.inTimeSpans() {
			return ScalingDown
		}

		return ScalingUp
	}

	if s.UpTime != nil {
		if s.UpTime.inTimeSpans() {
			return ScalingUp
		}

		return ScalingDown
	}

	// check periods
	if s.DownscalePeriod != nil || s.UpscalePeriod != nil {
		return s.getScalingFromPeriods()
	}

	return ScalingNone
}

func (s *Scope) getScalingFromPeriods() Scaling {
	inDowntime := s.DownscalePeriod.inTimeSpans()
	inUptime := s.UpscalePeriod.inTimeSpans()

	if inUptime && inDowntime {
		return ScalingMultiple // this prevents unintended behavior; in the future this should be handled while checking for conflicts
	}

	if inDowntime {
		return ScalingDown
	}

	if inUptime {
		return ScalingUp
	}

	return ScalingIgnore
}

func (s *Scope) getForceScaling() Scaling {
	forceDowntime := s.ForceDowntime.inTimeSpans()
	forceUptime := s.ForceUptime.inTimeSpans()

	if forceDowntime && forceUptime {
		return ScalingMultiple // this prevents unintended behavior; in the future this should be handled while checking for conflicts
	}

	if forceDowntime {
		return ScalingDown
	}

	if forceUptime {
		return ScalingUp
	}

	if s.ForceDowntime != nil || s.ForceUptime != nil {
		return ScalingIgnore // default result to non-unset value to avoid falling through
	}

	return ScalingNone
}

type Scopes [5]*Scope

// GetCurrentScaling gets the current scaling of the first scope that implements scaling.
func (s Scopes) GetCurrentScaling() Scaling {
	var result Scaling

	for _, scope := range s {
		forcedScaling := scope.getForceScaling()
		if forcedScaling == ScalingNone {
			continue // scope doesnt implement forced scaling; falling through
		}

		if forcedScaling == ScalingIgnore {
			result = ScalingIgnore // default to ScalingIgnore instead of ScalingNone for correct log message
			break                  // break out since forced scaling is set, but just inactive
		}

		return forcedScaling
	}

	for _, scope := range s {
		scopeScaling := scope.getCurrentScaling()
		if scopeScaling == ScalingNone {
			continue // scope doesnt implement scaling; falling through
		}

		return scopeScaling
	}

	return result
}

// GetDownscaleReplicas gets the downscale replicas of the first scope that implements downscale replicas.
func (s Scopes) GetDownscaleReplicas() (Replicas, error) {
	for _, scope := range s {
		downscaleReplicas := scope.DownscaleReplicas
		if downscaleReplicas == nil {
			continue
		}

		return downscaleReplicas, nil
	}

	return nil, newValueNotSetError("downscaleReplicas")
}

// GetScaleChildren gets the scale children of the first scope that implements scale children.
func (s Scopes) GetScaleChildren() bool {
	for _, scope := range s {
		if scope.ScaleChildren.isSet {
			return scope.ScaleChildren.value
		}
	}

	return false
}

// GetExcluded checks if the scopes exclude scaling.
func (s Scopes) GetExcluded() bool {
	for _, scope := range s {
		if scope.Exclude == nil {
			continue
		}

		if scope.Exclude.inTimeSpans() {
			return true
		}

		break
	}

	for _, scope := range s {
		if scope.ExcludeUntil == nil {
			continue
		}

		if scope.ExcludeUntil.After(time.Now()) {
			return true
		}

		break
	}

	return false
}

// IsInGracePeriod gets the grace period of the uppermost scope that has it set.
func (s Scopes) IsInGracePeriod(
	timeAnnotation string,
	workloadAnnotations map[string]string,
	creationTime time.Time,
	logEvent util.ResourceLogger,
	ctx context.Context,
) (bool, error) {
	var gracePeriod time.Duration = util.Undefined

	for _, scope := range s {
		if scope.GracePeriod == util.Undefined {
			continue
		}

		gracePeriod = scope.GracePeriod

		break
	}

	if gracePeriod == util.Undefined {
		return false, nil
	}

	creationTime, err := getWorkloadCreationTime(timeAnnotation, workloadAnnotations, creationTime, logEvent, ctx)
	if err != nil {
		return false, fmt.Errorf("failed to get the workloads creation time: %w", err)
	}

	gracePeriodUntil := creationTime.Add(gracePeriod)

	return time.Now().Before(gracePeriodUntil), nil
}

func getWorkloadCreationTime(
	annotation string,
	annotations map[string]string,
	creationTime time.Time,
	logEvent util.ResourceLogger,
	ctx context.Context,
) (time.Time, error) {
	timeString, ok := annotations[annotation]
	if !ok {
		return creationTime, nil
	}

	creationTime, err := time.Parse(time.RFC3339, timeString)
	if err != nil {
		err = fmt.Errorf("failed to parse %q annotation as RFC3339 timestamp: %w", annotation, err)
		logEvent.ErrorInvalidAnnotation(annotation, err.Error(), ctx)

		return time.Time{}, err
	}

	return creationTime, nil
}

// String gets the string representation of the scopes.
func (s Scopes) String() string {
	var builder strings.Builder

	builder.WriteString("[")

	for i, scope := range s {
		if i > 0 {
			builder.WriteString(" ")
		}

		fmt.Fprintf(&builder, "%s:%+v", ScopeID(i), scope)
	}

	builder.WriteString("]")

	return builder.String()
}<|MERGE_RESOLUTION|>--- conflicted
+++ resolved
@@ -83,19 +83,6 @@
 
 // CheckForIncompatibleFields checks if there are incompatible fields.
 func (s *Scope) CheckForIncompatibleFields() error {
-<<<<<<< HEAD
-	// downscale replicas invalid
-	if s.DownscaleReplicas != util.Undefined && s.DownscaleReplicas < 0 {
-		return newInvalidValueError(
-			"downscale replicas has to be a positive integer",
-			strconv.Itoa(int(s.DownscaleReplicas)),
-		)
-=======
-	// force down and uptime
-	if s.ForceDowntime != nil && s.ForceUptime != nil {
-		return newIncompatibalFieldsError("forceUptime", "forceDowntime")
->>>>>>> 8ccaae0f
-	}
 	// up- and downtime
 	if s.UpTime != nil && s.DownTime != nil {
 		return newIncompatibalFieldsError("uptime", "downtime")
