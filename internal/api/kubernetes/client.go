package kubernetes

import (
	"context"
	"crypto/sha256"
	"errors"
	"fmt"
	"log/slog"
	"strings"

	"github.com/caas-team/gokubedownscaler/internal/pkg/scalable"
	keda "github.com/kedacore/keda/v2/pkg/generated/clientset/versioned"
	corev1 "k8s.io/api/core/v1"
	metav1 "k8s.io/apimachinery/pkg/apis/meta/v1"
	"k8s.io/client-go/kubernetes"
)

const (
	componentName = "kubedownscaler"
)

var errResourceNotSupported = errors.New("error: specified rescource type is not supported")

// Client is a interface representing a high-level client to get and modify kubernetes resources
type Client interface {
	// GetNamespaceAnnotations gets the annotations of the workload's namespace
	GetNamespaceAnnotations(namespace string, ctx context.Context) (map[string]string, error)
	// GetWorkloads gets all workloads of the specified resources for the specified namespaces
	GetWorkloads(namespaces []string, resourceTypes []string, ctx context.Context) ([]scalable.Workload, error)
	// DownscaleWorkload downscales the workload to the specified replicas
	DownscaleWorkload(replicas int, workload scalable.Workload, ctx context.Context) error
	// UpscaleWorkload upscales the workload to the original replicas
	UpscaleWorkload(workload scalable.Workload, ctx context.Context) error
	// AddErrorEvent creates a new event on the workload
	AddErrorEvent(reason string, id string, message string, workload scalable.Workload, ctx context.Context) error
}

// NewClient makes a new Client
func NewClient(kubeconfig string) (client, error) {
	var kubeclient client
	var clientsets scalable.Clientsets

	config, err := getConfig(kubeconfig)
	if err != nil {
		return kubeclient, fmt.Errorf("failed to get config for kubernetes: %w", err)
	}
	clientsets.Kubernetes, err = kubernetes.NewForConfig(config)
	if err != nil {
		return kubeclient, fmt.Errorf("failed to get clientset for kubernetes resources: %w", err)
	}
	clientsets.Keda, err = keda.NewForConfig(config)
	if err != nil {
		return kubeclient, fmt.Errorf("failed to get clientset for keda resources: %w", err)
	}
	kubeclient.clientsets = &clientsets
	return kubeclient, nil
}

// client is a kubernetes client with downscaling specific functions
type client struct {
	clientsets *scalable.Clientsets
}

// GetNamespaceAnnotations gets the annotations of the workload's namespace
func (c client) GetNamespaceAnnotations(namespace string, ctx context.Context) (map[string]string, error) {
	ns, err := c.clientsets.Kubernetes.CoreV1().Namespaces().Get(ctx, namespace, metav1.GetOptions{})
	if err != nil {
		return nil, fmt.Errorf("failed to get namespace: %w", err)
	}
	return ns.Annotations, nil
}

// GetWorkloads gets all workloads of the specified resources for the specified namespaces
func (c client) GetWorkloads(namespaces []string, resourceTypes []string, ctx context.Context) ([]scalable.Workload, error) {
	var results []scalable.Workload
	for _, namespace := range namespaces {
		for _, resourceType := range resourceTypes {
			slog.Debug("getting workloads from resource type", "resourceType", resourceType)
			getWorkload, ok := scalable.GetResource[strings.ToLower(resourceType)]
			if !ok {
				return nil, errResourceNotSupported
			}
			workloads, err := getWorkload(namespace, c.clientsets, ctx)
			if err != nil {
				return nil, fmt.Errorf("failed to get workloads: %w", err)
			}
			results = append(results, workloads...)
		}
	}

	return results, nil
}

// DownscaleWorkload downscales the workload to the specified replicas
func (c client) DownscaleWorkload(replicas int, workload scalable.Workload, ctx context.Context) error {
	err := workload.ScaleDown(replicas)
	if err != nil {
		return fmt.Errorf("failed to complete the scale down process on workload: %w", err)
	}
	err = workload.Update(c.clientsets, ctx)
	if err != nil {
		return fmt.Errorf("failed to update the workload after completing the scaling down process: %w", err)
	}
	slog.Debug("successfully scaled down workload", "workload", workload.GetName(), "namespace", workload.GetNamespace())
	return nil
}

// UpscaleWorkload upscales the workload to the original replicas
func (c client) UpscaleWorkload(workload scalable.Workload, ctx context.Context) error {
	err := workload.ScaleUp()
	if err != nil {
		return fmt.Errorf("failed to complete the scale up process on workload: %w", err)
	}
	err = workload.Update(c.clientsets, ctx)
	if err != nil {
		return fmt.Errorf("failed to update the workload after completing the scaling up process: %w", err)
	}
	slog.Debug("successfully scaled up workload", "workload", workload.GetName(), "namespace", workload.GetNamespace())
	return nil
}

// AddErrorEvent creates or updates a new event on the workload
func (c client) AddErrorEvent(reason, id, message string, workload scalable.Workload, ctx context.Context) error {
	hash := sha256.Sum256([]byte(fmt.Sprintf("%s.%s", id, message)))
<<<<<<< HEAD
	name := fmt.Sprintf("%s.%s.%.3x", workload.GetName(), reason, hash)
	eventsClient := c.clientsets.Kubernetes.CoreV1().Events(workload.GetNamespace())
=======
	name := fmt.Sprintf("%s.%s.%x", workload.GetName(), reason, hash)
	eventsClient := c.clientset.CoreV1().Events(workload.GetNamespace())
>>>>>>> baa0c1d5

	// check if event already exists
	if event, err := eventsClient.Get(ctx, name, metav1.GetOptions{}); err == nil && event != nil {
		// update event
		event.Count += 1
		event.LastTimestamp = metav1.Now()
		_, err := eventsClient.Update(ctx, event, metav1.UpdateOptions{})
		if err != nil {
			return fmt.Errorf("failed to update event: %w", err)
		}
		return nil
	}

	// create event
	_, err := c.clientsets.Kubernetes.CoreV1().Events(workload.GetNamespace()).Create(ctx, &corev1.Event{
		ObjectMeta: metav1.ObjectMeta{
			Name:      name,
			Namespace: workload.GetNamespace(),
		},
		InvolvedObject: corev1.ObjectReference{
			Kind:       workload.GetObjectKind().GroupVersionKind().Kind,
			Namespace:  workload.GetNamespace(),
			Name:       workload.GetName(),
			UID:        workload.GetUID(),
			APIVersion: workload.GetObjectKind().GroupVersionKind().GroupVersion().String(),
		},
		Reason:         reason,
		Message:        message,
		Type:           corev1.EventTypeWarning,
		Source:         corev1.EventSource{Component: componentName},
		FirstTimestamp: metav1.Now(),
		LastTimestamp:  metav1.Now(),
		Count:          1,
	}, metav1.CreateOptions{})
	if err != nil {
		return fmt.Errorf("failed to create event: %w", err)
	}
	return nil
}<|MERGE_RESOLUTION|>--- conflicted
+++ resolved
@@ -122,13 +122,8 @@
 // AddErrorEvent creates or updates a new event on the workload
 func (c client) AddErrorEvent(reason, id, message string, workload scalable.Workload, ctx context.Context) error {
 	hash := sha256.Sum256([]byte(fmt.Sprintf("%s.%s", id, message)))
-<<<<<<< HEAD
-	name := fmt.Sprintf("%s.%s.%.3x", workload.GetName(), reason, hash)
+	name := fmt.Sprintf("%s.%s.%x", workload.GetName(), reason, hash)
 	eventsClient := c.clientsets.Kubernetes.CoreV1().Events(workload.GetNamespace())
-=======
-	name := fmt.Sprintf("%s.%s.%x", workload.GetName(), reason, hash)
-	eventsClient := c.clientset.CoreV1().Events(workload.GetNamespace())
->>>>>>> baa0c1d5
 
 	// check if event already exists
 	if event, err := eventsClient.Get(ctx, name, metav1.GetOptions{}); err == nil && event != nil {
