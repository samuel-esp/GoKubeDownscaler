![GoKubeDownscaler Logo](./logo/kubedownscaler-name-light.svg)

<!-- markdownlint-disable MD033 MD013 -->

<a target="_blank" href="/../../releases/" title="GitHub Release"><img alt="GitHub Release" src="https://img.shields.io/github/v/release/caas-team/GoKubeDownscaler?style=flat"></a>
<a target="_blank" href="./LICENSE" title="GitHub License"><img alt="GitHub License" src="https://img.shields.io/github/license/caas-team/GoKubeDownscaler?style=flat"></a>
<a target="_blank" href="/../../graphs/contributors" title="Contributors"><img alt="Contributors" src="https://img.shields.io/github/contributors/caas-team/GoKubeDownscaler?style=flat"></a>
<a target="_blank" href="/../../stargazers" title="Stars"><img alt="Stars" src="https://img.shields.io/github/stars/caas-team/GoKubeDownscaler?style=flat"></a>
<a target="_blank" href="https://inviter.co/kube-downscaler" title="Slack Workspace"><img alt="Slack Workspace" src="https://img.shields.io/badge/slack-kube--downscaler-dark_green?style=flat&logo=slack"></a>

<!-- markdownlint-enable MD033 MD013 -->

A horizontal autoscaler for Kubernetes workloads.
<<<<<<< HEAD
This is a golang port of the popular [(py-)kube-downscaler](https://github.com/caas-team/py-kube-downscaler)
with improvements and quality of life changes.
=======
This is a golang port and successor of the popular [(py-)kube-downscaler](https://github.com/caas-team/py-kube-downscaler) with improvements and quality of life changes.
>>>>>>> b342c727

## Documentation and Guides

The Documentation and Guides can be found on [our website](https://caas-team.github.io/GoKubeDownscaler).

An Offline copy of the documentation can be found in [`website/content/docs`](./website/content/docs) and [`website/content/guides`](./website/content/guides).
In there are Markdown files which can be viewed in any text editor or inside of a Markdown Viewer.

## Installation

Installation is done via the [Helm Chart](./deployments/chart/).
Information on how to install the Downscaler is on [our website](https://caas-team.github.io/GoKubeDownscaler/guides/getting-started/installation).

### Missing Features

Currently the GoKubeDownscaler is still a WIP.
This means that there still might be some features missing from the py-kube-downscaler.
You can find a list of the known-missing features [under the `missing feature` label](/../../labels/missing%20feature).
If you think that any other features are missing or you have an idea for a new feature, feel free to open an [Issue](/../../issues/).

## Developing

This section covers the basics of developing on this repo, a more detailed guide can be found on [our website](https://caas-team.github.io/GoKubeDownscaler/guides/developing).

Please read the [contribution manifest](./CONTRIBUTING.md).

### Cloning the Repository

```bash
git clone https://github.com/caas-team/GoKubeDownscaler.git
cd GoKubeDownscaler
```

### Setting up Pre-Commit

```bash
brew install pre-commit
pre-commit install
brew install golangci-lint
brew install gofumpt
```

### Testing the Downscaler

#### Running the Unit Tests

```bash
go test -v --cover ./...
```

#### Running the Downscaler Locally

The downscaler can be run locally by specifying a kubeconfig to use.
The kubeconfig should have at least the permissions as the Helm Charts [role.yaml](./deployments/chart/templates/role.yaml).
The downscaler will use the current-context in the kubeconfig.

```bash
go run -k=path/to/kubeconfig # ... additional configuration
```

### Testing the Website

#### Installing Dependencies

```bash
npm install --prefix website
```

#### Running It Locally

```bash
npm run --prefix website start
```

after that the website is available on `localhost:3000/GoKubeDownscaler`<|MERGE_RESOLUTION|>--- conflicted
+++ resolved
@@ -11,12 +11,7 @@
 <!-- markdownlint-enable MD033 MD013 -->
 
 A horizontal autoscaler for Kubernetes workloads.
-<<<<<<< HEAD
-This is a golang port of the popular [(py-)kube-downscaler](https://github.com/caas-team/py-kube-downscaler)
-with improvements and quality of life changes.
-=======
 This is a golang port and successor of the popular [(py-)kube-downscaler](https://github.com/caas-team/py-kube-downscaler) with improvements and quality of life changes.
->>>>>>> b342c727
 
 ## Documentation and Guides
 
