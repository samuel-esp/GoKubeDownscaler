apiVersion: v1
kind: ConfigMap
metadata:
<<<<<<< HEAD
  name: {{ .Values.configMapName }}
  namespace: {{ .Release.Namespace }}
=======
  name: {{ .Values.configMap.name }}
>>>>>>> 400862b8
data:
  # downscale for non-work hours
  EXCLUDE_NAMESPACES: '{{- join "," .Values.excludedNamespaces }}'
  {{- if .Values.configMap.extraConfig }}
  {{- tpl .Values.configMap.extraConfig . | nindent 2 }}
  {{- end }}<|MERGE_RESOLUTION|>--- conflicted
+++ resolved
@@ -1,12 +1,8 @@
 apiVersion: v1
 kind: ConfigMap
 metadata:
-<<<<<<< HEAD
   name: {{ .Values.configMapName }}
   namespace: {{ .Release.Namespace }}
-=======
-  name: {{ .Values.configMap.name }}
->>>>>>> 400862b8
 data:
   # downscale for non-work hours
   EXCLUDE_NAMESPACES: '{{- join "," .Values.excludedNamespaces }}'
