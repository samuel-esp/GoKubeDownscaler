--- conflicted
+++ resolved
@@ -157,16 +157,7 @@
   ],
   plugins: [svgoConfigPlugin, tailwindPlugin],
   markdown: {
-<<<<<<< HEAD
-    preprocessor: ({ fileContent }) => {
-      // this injects the global md links into every md file
-      const fs = require("node:fs");
-      const links = fs.readFileSync("./content/_global_md_links.mdx");
-      return fileContent + "\n" + links;
-    },
-=======
     parseFrontMatter: globalRefParseFrontMatter,
->>>>>>> afef94f3
   },
 };
 
