--- conflicted
+++ resolved
@@ -219,12 +219,7 @@
 
 ### Clear Docusaurus Cache
 
-<<<<<<< HEAD
-Docusaurus caches most files and doesn't rebuild them until they themselves change
-(eg. rendered markdown files, [SVGO](https://svgo.dev/)/[SVGR](https://react-svgr.com/) optimized SVGs, etc.).
-=======
 Docusaurus caches most files and doesn't rebuild them until they themselves change (e.g. rendered markdown files, [SVGO](https://svgo.dev/)/[SVGR](https://react-svgr.com/) optimized SVGs, etc.).
->>>>>>> b342c727
 This can lead to problems when there are custom external dependencies which don't trigger a rebuild.
 
 This command forces docusaurus to clear its cache and rebuild all files on the next start.
