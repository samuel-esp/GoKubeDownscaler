{
  "name": "website",
  "version": "0.0.0",
  "private": true,
  "scripts": {
    "docusaurus": "docusaurus",
    "start": "docusaurus start",
    "build": "docusaurus build",
    "swizzle": "docusaurus swizzle",
    "deploy": "docusaurus deploy",
    "clear": "docusaurus clear",
    "serve": "docusaurus serve",
    "write-translations": "docusaurus write-translations",
    "write-heading-ids": "docusaurus write-heading-ids",
    "typecheck": "tsc"
  },
  "dependencies": {
    "@docusaurus/core": "3.7.0",
    "@docusaurus/preset-classic": "3.7.0",
    "@easyops-cn/docusaurus-search-local": "^0.48.5",
    "@eslint/compat": "^1.2.4",
<<<<<<< HEAD
    "@mdx-js/react": "^3.1.0",
    "clsx": "^2.1.1",
    "eslint-plugin-markdown": "^5.1.0",
    "prism-react-renderer": "^2.4.1",
    "react": "^18.3.1",
    "react-dom": "^18.3.1"
  },
  "devDependencies": {
    "@docusaurus/eslint-plugin": "^3.7.0",
    "@docusaurus/module-type-aliases": "3.5.2",
    "@docusaurus/tsconfig": "3.5.2",
    "@docusaurus/types": "3.5.2",
    "@typescript-eslint/eslint-plugin": "^8.19.1",
    "@typescript-eslint/parser": "^8.19.1",
    "autoprefixer": "^10.4.20",
    "eslint": "^9.17.0",
    "postcss": "^8.4.49",
    "tailwindcss": "^3.4.17",
    "typescript": "~5.5.2"
=======
    "@mdx-js/react": "^3.0.0",
    "@tailwindcss/postcss": "^4.0.6",
    "clsx": "^2.0.0",
    "prism-react-renderer": "^2.3.0",
    "react": "19.0.0",
    "react-dom": "19.0.0"
  },
  "devDependencies": {
    "@docusaurus/eslint-plugin": "3.7.0",
    "@docusaurus/module-type-aliases": "3.7.0",
    "@docusaurus/tsconfig": "3.7.0",
    "@docusaurus/types": "3.7.0",
    "@typescript-eslint/eslint-plugin": "^8.18.0",
    "@typescript-eslint/parser": "^8.18.0",
    "eslint": "^9.17.0",
    "postcss": "^8.5.2",
    "tailwindcss": "^4.0.6",
    "typescript": "~5.7.3"
>>>>>>> b038ba14
  },
  "browserslist": {
    "production": [
      ">0.5%",
      "not dead",
      "not op_mini all"
    ],
    "development": [
      "last 3 chrome version",
      "last 3 firefox version",
      "last 5 safari version"
    ]
  },
  "engines": {
    "node": ">=18.0"
  }
}<|MERGE_RESOLUTION|>--- conflicted
+++ resolved
@@ -19,27 +19,6 @@
     "@docusaurus/preset-classic": "3.7.0",
     "@easyops-cn/docusaurus-search-local": "^0.48.5",
     "@eslint/compat": "^1.2.4",
-<<<<<<< HEAD
-    "@mdx-js/react": "^3.1.0",
-    "clsx": "^2.1.1",
-    "eslint-plugin-markdown": "^5.1.0",
-    "prism-react-renderer": "^2.4.1",
-    "react": "^18.3.1",
-    "react-dom": "^18.3.1"
-  },
-  "devDependencies": {
-    "@docusaurus/eslint-plugin": "^3.7.0",
-    "@docusaurus/module-type-aliases": "3.5.2",
-    "@docusaurus/tsconfig": "3.5.2",
-    "@docusaurus/types": "3.5.2",
-    "@typescript-eslint/eslint-plugin": "^8.19.1",
-    "@typescript-eslint/parser": "^8.19.1",
-    "autoprefixer": "^10.4.20",
-    "eslint": "^9.17.0",
-    "postcss": "^8.4.49",
-    "tailwindcss": "^3.4.17",
-    "typescript": "~5.5.2"
-=======
     "@mdx-js/react": "^3.0.0",
     "@tailwindcss/postcss": "^4.0.6",
     "clsx": "^2.0.0",
@@ -58,7 +37,6 @@
     "postcss": "^8.5.2",
     "tailwindcss": "^4.0.6",
     "typescript": "~5.7.3"
->>>>>>> b038ba14
   },
   "browserslist": {
     "production": [
